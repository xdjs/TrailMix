--- conflicted
+++ resolved
@@ -12,15 +12,9 @@
 
 // Import utilities (with fallbacks for testing)
 const utils = (typeof window !== 'undefined' && window.TrailMixUtils) || global.TrailMixUtils || {};
-<<<<<<< HEAD
 const logInfo = utils.logInfo || (() => {});
 const logError = utils.logError || (() => {});
 const logDebug = utils.logDebug || (() => {});
-=======
-const logInfo = utils.logInfo || console.log;
-const logError = utils.logError || console.error;
-const logDebug = utils.logDebug || console.log;
->>>>>>> 19df05c6
 const sanitizeString = utils.sanitizeString || ((str) => str);
 
 /**
@@ -369,6 +363,4 @@
       authManager
     };
   }
-}
-
-logInfo('Trail Mix Authentication Manager loaded successfully');+}